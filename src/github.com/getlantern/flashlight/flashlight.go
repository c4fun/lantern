--- conflicted
+++ resolved
@@ -385,17 +385,7 @@
 	if httpClient, err := util.HTTPClient("", addr); err != nil {
 		log.Errorf("Could not create HTTP client via %s: %s", addr, err)
 	} else {
-<<<<<<< HEAD
-		// Give everyone their own *http.Client that uses the highest QOS dialer. Separate
-		// clients for everyone avoids data races configuring those clients.
-		config.Configure(hqfd())
-		geolookup.Configure(hqfd())
-		statserver.Configure(hqfd())
-		// Note we don't call Configure on analytics here, as that would
-		// result in an extra analytics call and double counting.
-=======
 		withClient(httpClient)
->>>>>>> e6fa5e83
 	}
 }
 
